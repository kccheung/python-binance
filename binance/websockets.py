import asyncio
import json
import logging
from random import random
import websockets as ws

from .client import Client


class ReconnectingWebsocket:

    STREAM_URL = 'wss://stream.binance.com:9443/'
    MAX_RECONNECTS = 5
    MAX_RECONNECT_SECONDS = 60
    MIN_RECONNECT_WAIT = 0.1
    TIMEOUT = 10

    def __init__(self, loop, path, coro, prefix='ws/'):
        self._loop = loop
        self._log = logging.getLogger(__name__)
        self._path = path
        self._coro = coro
        self._prefix = prefix
        self._reconnects = 0
        self._conn = None
        self._socket = None

        self._connect()

    def _connect(self):
        self._conn = asyncio.ensure_future(self._run(), loop=self._loop)

    async def _run(self):

        keep_waiting = True

        ws_url = self.STREAM_URL + self._prefix + self._path
        async with ws.connect(ws_url) as socket:
            self._socket = socket
            self._reconnects = 0

            try:
                while keep_waiting:
                    try:
                        evt = await asyncio.wait_for(self._socket.recv(), timeout=self.TIMEOUT)
                    except asyncio.TimeoutError:
                        self._log.debug("no message in {} seconds".format(self.TIMEOUT))
                        await self.send_ping()
                    except asyncio.CancelledError:
                        self._log.debug("cancelled error")
                        await self.send_ping()
                    else:
                        try:
                            evt_obj = json.loads(evt)
                        except ValueError:
                            self._log.debug('error parsing evt json:{}'.format(evt))
                        else:
                            asyncio.run_coroutine_threadsafe(self._coro(evt_obj), self._loop)
            except ws.ConnectionClosed as e:
                self._log.debug('ws connection closed:{}'.format(e))
                await self._reconnect()
            except Exception as e:
                self._log.debug('ws exception:{}'.format(e))
                await self._reconnect()

    def _get_reconnect_wait(self, attempts: int) -> int:
        expo = 2 ** attempts
        return round(random() * min(self.MAX_RECONNECT_SECONDS, expo - 1) + 1)

    async def _reconnect(self):
        await self.cancel()
        self._reconnects += 1
        if self._reconnects < self.MAX_RECONNECTS:

            self._log.debug("websocket {} reconnecting {} reconnects left".format(
                self._path, self.MAX_RECONNECTS - self._reconnects)
            )
            reconnect_wait = self._get_reconnect_wait(self._reconnects)
            await asyncio.sleep(reconnect_wait)
            self._connect()
        else:
            self._log.error('Max reconnections {} reached:'.format(self.MAX_RECONNECTS))

    async def send_ping(self):
        if self._socket:
            await self._socket.ping()

    async def cancel(self):
        self._conn.cancel()
        self._socket = None


<<<<<<< HEAD
class BinanceSocketManager:
=======
    STREAM_URL = 'wss://stream.binance.com:9443/'
    FSTREAM_URL = 'wss://fstream.binance.com/'
>>>>>>> 2c8d8a2a

    WEBSOCKET_DEPTH_5 = '5'
    WEBSOCKET_DEPTH_10 = '10'
    WEBSOCKET_DEPTH_20 = '20'

    _user_timeout = 30 * 60  # 30 minutes

    def __init__(self, client, loop):
        """Initialise the BinanceSocketManager

        :param client: Binance API client
        :type client: binance.Client

        """
        self._conns = {}
        self._client = client
<<<<<<< HEAD
        self._loop = loop
        self._log = logging.getLogger(__name__)
=======
        self._user_timeout = user_timeout
        self._timers = {'user': None, 'margin': None}
        self._listen_keys = {'user': None, 'margin': None}
        self._account_callbacks = {'user': None, 'margin': None}
>>>>>>> 2c8d8a2a

    async def _start_socket(self, path, coro, prefix='ws/'):
        if path in self._conns:
            return False

        self._conns[path] = ReconnectingWebsocket(self._loop, path, coro, prefix)

        return path

<<<<<<< HEAD
    async def start_depth_socket(self, symbol, coro, depth=None):
=======

    def _start_futures_socket(self, path, callback, prefix='stream?streams='):
        if path in self._conns:
            return False

        factory_url = self.FSTREAM_URL + prefix + path
        factory = BinanceClientFactory(factory_url)
        factory.protocol = BinanceClientProtocol
        factory.callback = callback
        factory.reconnect = True
        context_factory = ssl.ClientContextFactory()

        self._conns[path] = connectWS(factory, context_factory)
        return path

    def start_depth_socket(self, symbol, callback, depth=None):
>>>>>>> 2c8d8a2a
        """Start a websocket for symbol market depth returning either a diff or a partial book

        https://github.com/binance-exchange/binance-official-api-docs/blob/master/web-socket-streams.md#partial-book-depth-streams

        :param symbol: required
        :type symbol: str
        :param coro: callback coroutine to handle messages
        :type coro: async coroutine
        :param depth: optional Number of depth entries to return, default None. If passed returns a partial book instead of a diff
        :type depth: str

        :returns: connection key string if successful, False otherwise

        Partial Message Format

        .. code-block:: python

            {
                "lastUpdateId": 160,  # Last update ID
                "bids": [             # Bids to be updated
                    [
                        "0.0024",     # price level to be updated
                        "10",         # quantity
                        []            # ignore
                    ]
                ],
                "asks": [             # Asks to be updated
                    [
                        "0.0026",     # price level to be updated
                        "100",        # quantity
                        []            # ignore
                    ]
                ]
            }


        Diff Message Format

        .. code-block:: python

            {
                "e": "depthUpdate", # Event type
                "E": 123456789,     # Event time
                "s": "BNBBTC",      # Symbol
                "U": 157,           # First update ID in event
                "u": 160,           # Final update ID in event
                "b": [              # Bids to be updated
                    [
                        "0.0024",   # price level to be updated
                        "10",       # quantity
                        []          # ignore
                    ]
                ],
                "a": [              # Asks to be updated
                    [
                        "0.0026",   # price level to be updated
                        "100",      # quantity
                        []          # ignore
                    ]
                ]
            }

        """
        socket_name = symbol.lower() + '@depth'
        if depth and depth != '1':
            socket_name = '{}{}'.format(socket_name, depth)
        await self._start_socket(socket_name, coro)

    async def start_kline_socket(self, symbol, coro, interval=Client.KLINE_INTERVAL_1MINUTE):
        """Start a websocket for symbol kline data

        https://github.com/binance-exchange/binance-official-api-docs/blob/master/web-socket-streams.md#klinecandlestick-streams

        :param symbol: required
        :type symbol: str
        :param coro: callback function to handle messages
        :type coro: async coroutine
        :param interval: Kline interval, default KLINE_INTERVAL_1MINUTE
        :type interval: str

        :returns: connection key string if successful, False otherwise

        Message Format

        .. code-block:: python

            {
                "e": "kline",					# event type
                "E": 1499404907056,				# event time
                "s": "ETHBTC",					# symbol
                "k": {
                    "t": 1499404860000, 		# start time of this bar
                    "T": 1499404919999, 		# end time of this bar
                    "s": "ETHBTC",				# symbol
                    "i": "1m",					# interval
                    "f": 77462,					# first trade id
                    "L": 77465,					# last trade id
                    "o": "0.10278577",			# open
                    "c": "0.10278645",			# close
                    "h": "0.10278712",			# high
                    "l": "0.10278518",			# low
                    "v": "17.47929838",			# volume
                    "n": 4,						# number of trades
                    "x": false,					# whether this bar is final
                    "q": "1.79662878",			# quote volume
                    "V": "2.34879839",			# volume of active buy
                    "Q": "0.24142166",			# quote volume of active buy
                    "B": "13279784.01349473"	# can be ignored
                    }
            }
        """
        path = '{}@kline_{}'.format(symbol.lower(), interval)
        await self._start_socket(path, coro)
        return path

    async def start_miniticker_socket(self, coro, update_time=1000):
        """Start a miniticker websocket for all trades

        This is not in the official Binance api docs, but this is what
        feeds the right column on a ticker page on Binance.

        :param coro: callback function to handle messages
        :type coro: async coroutine
        :param update_time: time between callbacks in milliseconds, must be 1000 or greater
        :type update_time: int

        :returns: connection key string if successful, False otherwise

        Message Format

        .. code-block:: python

            [
                {
                    'e': '24hrMiniTicker',  # Event type
                    'E': 1515906156273,     # Event time
                    's': 'QTUMETH',         # Symbol
                    'c': '0.03836900',      # close
                    'o': '0.03953500',      # open
                    'h': '0.04400000',      # high
                    'l': '0.03756000',      # low
                    'v': '147435.80000000', # volume
                    'q': '5903.84338533'    # quote volume
                }
            ]
        """

        path = '!miniTicker@arr@{}ms'.format(update_time)
        await self._start_socket('!miniTicker@arr@{}ms'.format(update_time), coro)
        return path

    async def start_trade_socket(self, symbol, coro):
        """Start a websocket for symbol trade data

        https://github.com/binance-exchange/binance-official-api-docs/blob/master/web-socket-streams.md#trade-streams

        :param symbol: required
        :type symbol: str
        :param coro: async coroutine function to handle messages
        :type coro: async function

        :returns: connection key string if successful, False otherwise

        Message Format

        .. code-block:: python

            {
                "e": "trade",     # Event type
                "E": 123456789,   # Event time
                "s": "BNBBTC",    # Symbol
                "t": 12345,       # Trade ID
                "p": "0.001",     # Price
                "q": "100",       # Quantity
                "b": 88,          # Buyer order Id
                "a": 50,          # Seller order Id
                "T": 123456785,   # Trade time
                "m": true,        # Is the buyer the market maker?
                "M": true         # Ignore.
            }

        """

        # this allows execution to keep going
        path = symbol.lower() + '@trade'
        await self._start_socket(path, coro)
        return path

    async def start_aggtrade_socket(self, symbol, coro):
        """Start a websocket for symbol trade data

        https://github.com/binance-exchange/binance-official-api-docs/blob/master/web-socket-streams.md#aggregate-trade-streams

        :param symbol: required
        :type symbol: str
        :param coro: callback function to handle messages
        :type coro: function

        :returns: connection key string if successful, False otherwise

        Message Format

        .. code-block:: python

            {
                "e": "aggTrade",		# event type
                "E": 1499405254326,		# event time
                "s": "ETHBTC",			# symbol
                "a": 70232,				# aggregated tradeid
                "p": "0.10281118",		# price
                "q": "8.15632997",		# quantity
                "f": 77489,				# first breakdown trade id
                "l": 77489,				# last breakdown trade id
                "T": 1499405254324,		# trade time
                "m": false,				# whether buyer is a maker
                "M": true				# can be ignored
            }

        """
        path = symbol.lower() + '@aggTrade'
        await self._start_socket(symbol.lower() + '@aggTrade', coro)
        return path

    async def start_symbol_ticker_socket(self, symbol, coro):
        """Start a websocket for a symbol's ticker data

        https://github.com/binance-exchange/binance-official-api-docs/blob/master/web-socket-streams.md#individual-symbol-ticker-streams

        :param symbol: required
        :type symbol: str
        :param coro: callback function to handle messages
        :type coro: function

        :returns: connection key string if successful, False otherwise

        Message Format

        .. code-block:: python

            {
                "e": "24hrTicker",  # Event type
                "E": 123456789,     # Event time
                "s": "BNBBTC",      # Symbol
                "p": "0.0015",      # Price change
                "P": "250.00",      # Price change percent
                "w": "0.0018",      # Weighted average price
                "x": "0.0009",      # Previous day's close price
                "c": "0.0025",      # Current day's close price
                "Q": "10",          # Close trade's quantity
                "b": "0.0024",      # Best bid price
                "B": "10",          # Bid bid quantity
                "a": "0.0026",      # Best ask price
                "A": "100",         # Best ask quantity
                "o": "0.0010",      # Open price
                "h": "0.0025",      # High price
                "l": "0.0010",      # Low price
                "v": "10000",       # Total traded base asset volume
                "q": "18",          # Total traded quote asset volume
                "O": 0,             # Statistics open time
                "C": 86400000,      # Statistics close time
                "F": 0,             # First trade ID
                "L": 18150,         # Last trade Id
                "n": 18151          # Total number of trades
            }

        """
        path = symbol.lower() + '@ticker'
        await self._start_socket(symbol.lower() + '@ticker', coro)
        return path

    async def start_ticker_socket(self, coro):
        """Start a websocket for all ticker data

        By default all markets are included in an array.

        https://github.com/binance-exchange/binance-official-api-docs/blob/master/web-socket-streams.md#all-market-tickers-stream

        :param coro: callback function to handle messages
        :type coro: function

        :returns: connection key string if successful, False otherwise

        Message Format

        .. code-block:: python

            [
                {
                    'F': 278610,
                    'o': '0.07393000',
                    's': 'BCCBTC',
                    'C': 1509622420916,
                    'b': '0.07800800',
                    'l': '0.07160300',
                    'h': '0.08199900',
                    'L': 287722,
                    'P': '6.694',
                    'Q': '0.10000000',
                    'q': '1202.67106335',
                    'p': '0.00494900',
                    'O': 1509536020916,
                    'a': '0.07887800',
                    'n': 9113,
                    'B': '1.00000000',
                    'c': '0.07887900',
                    'x': '0.07399600',
                    'w': '0.07639068',
                    'A': '2.41900000',
                    'v': '15743.68900000'
                }
            ]
        """
        path = '!ticker@arr'
        await self._start_socket(path, coro)
        return path

<<<<<<< HEAD
    async def start_multiplex_socket(self, streams, coro):
=======
    def start_allticker_futures_socket(self, callback):
        """Start a websocket for all ticker data

        By default all markets are included in an array.

        https://binanceapitest.github.io/Binance-Futures-API-doc/wss/#all-book-tickers-stream

        :param callback: callback function to handle messages
        :type callback: function

        :returns: connection key string if successful, False otherwise

        Message Format

        .. code-block:: python

            [
                {
                  "u":400900217,     // order book updateId
                  "s":"BNBUSDT",     // symbol
                  "b":"25.35190000", // best bid price
                  "B":"31.21000000", // best bid qty
                  "a":"25.36520000", // best ask price
                  "A":"40.66000000"  // best ask qty
                }
            ]
        """


        return self._start_futures_socket('!bookTicker', callback)

    def start_symbol_ticker_futures_socket(self, symbol, callback):
        """Start a websocket for all ticker data

        By default all markets are included in an array.

        https://binanceapitest.github.io/Binance-Futures-API-doc/wss/#individual-symbol-mini-ticker-stream

        :param symbol: required
        :type symbol: str
        :param callback: callback function to handle messages
        :type callback: function

        :returns: connection key string if successful, False otherwise

        .. code-block:: python

            [
                {
                  "u":400900217,     // order book updateId
                  "s":"BNBUSDT",     // symbol
                  "b":"25.35190000", // best bid price
                  "B":"31.21000000", // best bid qty
                  "a":"25.36520000", // best ask price
                  "A":"40.66000000"  // best ask qty
                }
            ]
        """


        return self._start_futures_socket(symbol.lower() + '@bookTicker', callback)

    def start_symbol_book_ticker_socket(self, symbol, callback):
        """Start a websocket for the best bid or ask's price or quantity for a specified symbol.

        https://github.com/binance-exchange/binance-official-api-docs/blob/master/web-socket-streams.md#individual-symbol-book-ticker-streams

        :param symbol: required
        :type symbol: str
        :param callback: callback function to handle messages
        :type callback: function

        :returns: connection key string if successful, False otherwise

        Message Format

        .. code-block:: python

            {
                "u":400900217,     // order book updateId
                "s":"BNBUSDT",     // symbol
                "b":"25.35190000", // best bid price
                "B":"31.21000000", // best bid qty
                "a":"25.36520000", // best ask price
                "A":"40.66000000"  // best ask qty
            }

        """
        return self._start_socket(symbol.lower() + '@bookTicker', callback)

    def start_book_ticker_socket(self, callback):
        """Start a websocket for the best bid or ask's price or quantity for all symbols.

        https://github.com/binance-exchange/binance-official-api-docs/blob/master/web-socket-streams.md#all-book-tickers-stream

        :param callback: callback function to handle messages
        :type callback: function

        :returns: connection key string if successful, False otherwise

        Message Format

        .. code-block:: python

            {
                // Same as <symbol>@bookTicker payload
            }

        """
        return self._start_socket('!bookTicker', callback)

    def start_multiplex_socket(self, streams, callback):
>>>>>>> 2c8d8a2a
        """Start a multiplexed socket using a list of socket names.
        User stream sockets can not be included.

        Symbols in socket name must be lowercase i.e bnbbtc@aggTrade, neobtc@ticker

        Combined stream events are wrapped as follows: {"stream":"<streamName>","data":<rawPayload>}

        https://github.com/binance-exchange/binance-official-api-docs/blob/master/web-socket-streams.md

        :param streams: list of stream names in lower case
        :type streams: list
        :param coro: callback function to handle messages
        :type coro: async function

        :returns: connection key string if successful, False otherwise

        Message Format - see Binance API docs for all types

        """
        path = 'streams={}'.format('/'.join(streams))
        await self._start_socket(path, coro, 'stream?')
        return path

    async def start_user_socket(self, coro):
        """Start a websocket for user data

        https://www.binance.com/restapipub.html#user-wss-endpoint

        :param coro: callback function to handle messages
        :type coro: function

        :returns: connection key string if successful, False otherwise

        Message Format - see Binance API docs for all types
        """
        # Get the user listen key
        user_listen_key = await self._client.stream_get_listen_key()
        # and start the socket with this specific key
<<<<<<< HEAD
        conn_key = await self._start_user_socket(user_listen_key, coro)
        return conn_key

    async def _start_user_socket(self, user_listen_key, callback):
        # With this function we can start a user socket with a specific key
        if self._user_listen_key:
            # cleanup any sockets with this key
            for conn_key in self._conns:
                if len(conn_key) >= 60 and conn_key[:60] == self._user_listen_key:
                    await self.stop_socket(conn_key)
                    break
        self._user_listen_key = user_listen_key
        self._user_callback = callback
        conn_key = await self._start_socket(self._user_listen_key, callback)
=======
        return self._start_account_socket('user', user_listen_key, callback)

    def start_margin_socket(self, callback):
        """Start a websocket for margin data

        https://github.com/binance-exchange/binance-official-api-docs/blob/master/user-data-stream.md

        :param callback: callback function to handle messages
        :type callback: function

        :returns: connection key string if successful, False otherwise

        Message Format - see Binance API docs for all types
        """
        # Get the user margin listen key
        margin_listen_key = self._client.margin_stream_get_listen_key()
        # and start the socket with this specific key
        return self._start_account_socket('margin', margin_listen_key, callback)

    def _start_account_socket(self, socket_type, listen_key, callback):
        """Starts one of user or margin socket"""
        self._check_account_socket_open(listen_key)
        self._listen_keys[socket_type] = listen_key
        self._account_callbacks[socket_type] = callback
        conn_key = self._start_socket(listen_key, callback)
>>>>>>> 2c8d8a2a
        if conn_key:
            # start timer to keep socket alive
            self._start_socket_timer(socket_type)
        return conn_key

<<<<<<< HEAD
    def _start_user_timer(self):
        self._user_timer = self._loop.call_later(self._user_timeout, self._keepalive_user_socket)

    def _keepalive_user_socket(self):
=======
    def _check_account_socket_open(self, listen_key):
        if not listen_key:
            return
        for conn_key in self._conns:
            if len(conn_key) >= 60 and conn_key[:60] == listen_key:
                self.stop_socket(conn_key)
                break

    def _start_socket_timer(self, socket_type):
        callback = self._keepalive_account_socket

        self._timers[socket_type] = threading.Timer(self._user_timeout, callback, [socket_type])
        self._timers[socket_type].setDaemon(True)
        self._timers[socket_type].start()

    def _keepalive_account_socket(self, socket_type):
        if socket_type == 'user':
            listen_key_func = self._client.stream_get_listen_key
            callback = self._account_callbacks[socket_type]
        else:
            listen_key_func = self._client.margin_stream_get_listen_key
            callback = self._account_callbacks[socket_type]
        listen_key = listen_key_func()
        if listen_key != self._listen_keys[socket_type]:
            self._start_account_socket(socket_type, listen_key, callback)
>>>>>>> 2c8d8a2a

        async def _run():
            user_listen_key = await self._client.stream_get_listen_key()
            self._log.debug("new key {} old key {}".format(user_listen_key, self._user_listen_key))
            # check if they key changed and reconnect
            if user_listen_key != self._user_listen_key:
                # Start a new socket with the key received
                # `_start_user_socket` automatically cleanup open sockets
                # and starts timer to keep socket alive
                await self._start_user_socket(user_listen_key, self._user_callback)
            else:
                # Restart timer only if the user listen key is not changed
                self._start_user_timer()

        # this allows execution to keep going
        asyncio.ensure_future(_run())

    async def stop_socket(self, conn_key):
        """Stop a websocket given the connection key

        :param conn_key: Socket connection key
        :type conn_key: string

        :returns: connection key string if successful, False otherwise
        """
        if conn_key not in self._conns:
            return

        # disable reconnecting if we are closing
        await self._conns[conn_key].cancel()
        del(self._conns[conn_key])

        # check if we have a user stream socket
<<<<<<< HEAD
        if len(conn_key) >= 60 and conn_key[:60] == self._user_listen_key:
            await self._stop_user_socket()

    async def _stop_user_socket(self):
        if not self._user_listen_key:
            return
        # stop the timer
        if self._user_timer:
            self._user_timer.cancel()
        self._user_timer = None
        # close the stream
        await self._client.stream_close(listenKey=self._user_listen_key)
        self._user_listen_key = None
=======
        if len(conn_key) >= 60 and conn_key[:60] == self._listen_keys['user']:
            self._stop_account_socket('user')

        # or a margin stream socket
        if len(conn_key) >= 60 and conn_key[:60] == self._listen_keys['margin']:
            self._stop_account_socket('margin')

    def _stop_account_socket(self, socket_type):
        if not self._listen_keys[socket_type]:
            return
        if self._timers[socket_type]:
            self._timers[socket_type].cancel()
            self._timers[socket_type] = None
        self._listen_keys[socket_type] = None
>>>>>>> 2c8d8a2a

    async def close(self):
        """Close all connections

        """
        keys = set(self._conns.keys())
        for key in keys:
            await self.stop_socket(key)

        self._conns = {}<|MERGE_RESOLUTION|>--- conflicted
+++ resolved
@@ -8,14 +8,12 @@
 
 
 class ReconnectingWebsocket:
-
-    STREAM_URL = 'wss://stream.binance.com:9443/'
     MAX_RECONNECTS = 5
     MAX_RECONNECT_SECONDS = 60
     MIN_RECONNECT_WAIT = 0.1
     TIMEOUT = 10
 
-    def __init__(self, loop, path, coro, prefix='ws/'):
+    def __init__(self, loop, ws_domain, path, coro, prefix='ws/'):
         self._loop = loop
         self._log = logging.getLogger(__name__)
         self._path = path
@@ -24,6 +22,7 @@
         self._reconnects = 0
         self._conn = None
         self._socket = None
+        self.ws_domain = ws_domain
 
         self._connect()
 
@@ -34,7 +33,7 @@
 
         keep_waiting = True
 
-        ws_url = self.STREAM_URL + self._prefix + self._path
+        ws_url = self.ws_domain + self._prefix + self._path
         async with ws.connect(ws_url) as socket:
             self._socket = socket
             self._reconnects = 0
@@ -90,20 +89,18 @@
         self._socket = None
 
 
-<<<<<<< HEAD
 class BinanceSocketManager:
-=======
     STREAM_URL = 'wss://stream.binance.com:9443/'
     FSTREAM_URL = 'wss://fstream.binance.com/'
->>>>>>> 2c8d8a2a
+    DSTREAM_URL = 'wss://dstream.binance.com/'
 
     WEBSOCKET_DEPTH_5 = '5'
     WEBSOCKET_DEPTH_10 = '10'
     WEBSOCKET_DEPTH_20 = '20'
 
-    _user_timeout = 30 * 60  # 30 minutes
-
-    def __init__(self, client, loop):
+    DEFAULT_USER_TIMEOUT = 30 * 60  # 30 minutes
+
+    def __init__(self, client, loop, user_timeout=DEFAULT_USER_TIMEOUT):
         """Initialise the BinanceSocketManager
 
         :param client: Binance API client
@@ -112,44 +109,37 @@
         """
         self._conns = {}
         self._client = client
-<<<<<<< HEAD
         self._loop = loop
         self._log = logging.getLogger(__name__)
-=======
         self._user_timeout = user_timeout
         self._timers = {'user': None, 'margin': None}
         self._listen_keys = {'user': None, 'margin': None}
         self._account_callbacks = {'user': None, 'margin': None}
->>>>>>> 2c8d8a2a
 
     async def _start_socket(self, path, coro, prefix='ws/'):
         if path in self._conns:
             return False
 
-        self._conns[path] = ReconnectingWebsocket(self._loop, path, coro, prefix)
-
-        return path
-
-<<<<<<< HEAD
-    async def start_depth_socket(self, symbol, coro, depth=None):
-=======
-
-    def _start_futures_socket(self, path, callback, prefix='stream?streams='):
+        self._conns[path] = ReconnectingWebsocket(self._loop, self.STREAM_URL, path, coro, prefix)
+
+        return path
+
+    async def _start_futures_socket(self, path, coro, prefix='stream?streams='):
         if path in self._conns:
             return False
 
-        factory_url = self.FSTREAM_URL + prefix + path
-        factory = BinanceClientFactory(factory_url)
-        factory.protocol = BinanceClientProtocol
-        factory.callback = callback
-        factory.reconnect = True
-        context_factory = ssl.ClientContextFactory()
-
-        self._conns[path] = connectWS(factory, context_factory)
-        return path
-
-    def start_depth_socket(self, symbol, callback, depth=None):
->>>>>>> 2c8d8a2a
+        # factory_url = self.FSTREAM_URL + prefix + path
+        # factory = BinanceClientFactory(factory_url)
+        # factory.protocol = BinanceClientProtocol
+        # factory.callback = callback
+        # factory.reconnect = True
+        # context_factory = ssl.ClientContextFactory()
+
+        # self._conns[path] = connectWS(factory, context_factory)
+        self._conns[path] = ReconnectingWebsocket(self._loop, self.FSTREAM_URL, path, coro, prefix)
+        return path
+
+    async def start_depth_socket(self, symbol, coro, depth=None):
         """Start a websocket for symbol market depth returning either a diff or a partial book
 
         https://github.com/binance-exchange/binance-official-api-docs/blob/master/web-socket-streams.md#partial-book-depth-streams
@@ -296,9 +286,8 @@
                 }
             ]
         """
-
         path = '!miniTicker@arr@{}ms'.format(update_time)
-        await self._start_socket('!miniTicker@arr@{}ms'.format(update_time), coro)
+        await self._start_socket(path, coro)
         return path
 
     async def start_trade_socket(self, symbol, coro):
@@ -370,7 +359,7 @@
 
         """
         path = symbol.lower() + '@aggTrade'
-        await self._start_socket(symbol.lower() + '@aggTrade', coro)
+        await self._start_socket(path, coro)
         return path
 
     async def start_symbol_ticker_socket(self, symbol, coro):
@@ -417,7 +406,7 @@
 
         """
         path = symbol.lower() + '@ticker'
-        await self._start_socket(symbol.lower() + '@ticker', coro)
+        await self._start_socket(path, coro)
         return path
 
     async def start_ticker_socket(self, coro):
@@ -466,18 +455,15 @@
         await self._start_socket(path, coro)
         return path
 
-<<<<<<< HEAD
-    async def start_multiplex_socket(self, streams, coro):
-=======
-    def start_allticker_futures_socket(self, callback):
+    async def start_allticker_futures_socket(self, coro):
         """Start a websocket for all ticker data
 
         By default all markets are included in an array.
 
         https://binanceapitest.github.io/Binance-Futures-API-doc/wss/#all-book-tickers-stream
 
-        :param callback: callback function to handle messages
-        :type callback: function
+        :param coro: callback function to handle messages
+        :type coro: function
 
         :returns: connection key string if successful, False otherwise
 
@@ -496,11 +482,11 @@
                 }
             ]
         """
-
-
-        return self._start_futures_socket('!bookTicker', callback)
-
-    def start_symbol_ticker_futures_socket(self, symbol, callback):
+        path = '!bookTicker'
+        await self._start_futures_socket(path, coro)
+        return path
+
+    async def start_symbol_ticker_futures_socket(self, symbol, coro):
         """Start a websocket for all ticker data
 
         By default all markets are included in an array.
@@ -509,8 +495,8 @@
 
         :param symbol: required
         :type symbol: str
-        :param callback: callback function to handle messages
-        :type callback: function
+        :param coro: callback function to handle messages
+        :type coro: function
 
         :returns: connection key string if successful, False otherwise
 
@@ -527,19 +513,19 @@
                 }
             ]
         """
-
-
-        return self._start_futures_socket(symbol.lower() + '@bookTicker', callback)
-
-    def start_symbol_book_ticker_socket(self, symbol, callback):
+        path = symbol.lower() + '@bookTicker'
+        await self._start_futures_socket(path, coro)
+        return path
+
+    async def start_symbol_book_ticker_socket(self, symbol, coro):
         """Start a websocket for the best bid or ask's price or quantity for a specified symbol.
 
         https://github.com/binance-exchange/binance-official-api-docs/blob/master/web-socket-streams.md#individual-symbol-book-ticker-streams
 
         :param symbol: required
         :type symbol: str
-        :param callback: callback function to handle messages
-        :type callback: function
+        :param coro: callback function to handle messages
+        :type coro: function
 
         :returns: connection key string if successful, False otherwise
 
@@ -557,15 +543,17 @@
             }
 
         """
-        return self._start_socket(symbol.lower() + '@bookTicker', callback)
-
-    def start_book_ticker_socket(self, callback):
+        path = symbol.lower() + '@bookTicker'
+        await self._start_socket(path, coro)
+        return path
+
+    async def start_book_ticker_socket(self, coro):
         """Start a websocket for the best bid or ask's price or quantity for all symbols.
 
         https://github.com/binance-exchange/binance-official-api-docs/blob/master/web-socket-streams.md#all-book-tickers-stream
 
-        :param callback: callback function to handle messages
-        :type callback: function
+        :param coro: callback function to handle messages
+        :type coro: function
 
         :returns: connection key string if successful, False otherwise
 
@@ -578,10 +566,11 @@
             }
 
         """
-        return self._start_socket('!bookTicker', callback)
-
-    def start_multiplex_socket(self, streams, callback):
->>>>>>> 2c8d8a2a
+        path = '!bookTicker'
+        await self._start_socket(path, coro)
+        return path
+
+    async def start_multiplex_socket(self, streams, coro):
         """Start a multiplexed socket using a list of socket names.
         User stream sockets can not be included.
 
@@ -620,7 +609,6 @@
         # Get the user listen key
         user_listen_key = await self._client.stream_get_listen_key()
         # and start the socket with this specific key
-<<<<<<< HEAD
         conn_key = await self._start_user_socket(user_listen_key, coro)
         return conn_key
 
@@ -635,70 +623,16 @@
         self._user_listen_key = user_listen_key
         self._user_callback = callback
         conn_key = await self._start_socket(self._user_listen_key, callback)
-=======
-        return self._start_account_socket('user', user_listen_key, callback)
-
-    def start_margin_socket(self, callback):
-        """Start a websocket for margin data
-
-        https://github.com/binance-exchange/binance-official-api-docs/blob/master/user-data-stream.md
-
-        :param callback: callback function to handle messages
-        :type callback: function
-
-        :returns: connection key string if successful, False otherwise
-
-        Message Format - see Binance API docs for all types
-        """
-        # Get the user margin listen key
-        margin_listen_key = self._client.margin_stream_get_listen_key()
-        # and start the socket with this specific key
-        return self._start_account_socket('margin', margin_listen_key, callback)
-
-    def _start_account_socket(self, socket_type, listen_key, callback):
-        """Starts one of user or margin socket"""
-        self._check_account_socket_open(listen_key)
-        self._listen_keys[socket_type] = listen_key
-        self._account_callbacks[socket_type] = callback
-        conn_key = self._start_socket(listen_key, callback)
->>>>>>> 2c8d8a2a
         if conn_key:
             # start timer to keep socket alive
-            self._start_socket_timer(socket_type)
+            self._start_user_timer()
+
         return conn_key
 
-<<<<<<< HEAD
     def _start_user_timer(self):
         self._user_timer = self._loop.call_later(self._user_timeout, self._keepalive_user_socket)
 
     def _keepalive_user_socket(self):
-=======
-    def _check_account_socket_open(self, listen_key):
-        if not listen_key:
-            return
-        for conn_key in self._conns:
-            if len(conn_key) >= 60 and conn_key[:60] == listen_key:
-                self.stop_socket(conn_key)
-                break
-
-    def _start_socket_timer(self, socket_type):
-        callback = self._keepalive_account_socket
-
-        self._timers[socket_type] = threading.Timer(self._user_timeout, callback, [socket_type])
-        self._timers[socket_type].setDaemon(True)
-        self._timers[socket_type].start()
-
-    def _keepalive_account_socket(self, socket_type):
-        if socket_type == 'user':
-            listen_key_func = self._client.stream_get_listen_key
-            callback = self._account_callbacks[socket_type]
-        else:
-            listen_key_func = self._client.margin_stream_get_listen_key
-            callback = self._account_callbacks[socket_type]
-        listen_key = listen_key_func()
-        if listen_key != self._listen_keys[socket_type]:
-            self._start_account_socket(socket_type, listen_key, callback)
->>>>>>> 2c8d8a2a
 
         async def _run():
             user_listen_key = await self._client.stream_get_listen_key()
@@ -732,7 +666,6 @@
         del(self._conns[conn_key])
 
         # check if we have a user stream socket
-<<<<<<< HEAD
         if len(conn_key) >= 60 and conn_key[:60] == self._user_listen_key:
             await self._stop_user_socket()
 
@@ -746,22 +679,6 @@
         # close the stream
         await self._client.stream_close(listenKey=self._user_listen_key)
         self._user_listen_key = None
-=======
-        if len(conn_key) >= 60 and conn_key[:60] == self._listen_keys['user']:
-            self._stop_account_socket('user')
-
-        # or a margin stream socket
-        if len(conn_key) >= 60 and conn_key[:60] == self._listen_keys['margin']:
-            self._stop_account_socket('margin')
-
-    def _stop_account_socket(self, socket_type):
-        if not self._listen_keys[socket_type]:
-            return
-        if self._timers[socket_type]:
-            self._timers[socket_type].cancel()
-            self._timers[socket_type] = None
-        self._listen_keys[socket_type] = None
->>>>>>> 2c8d8a2a
 
     async def close(self):
         """Close all connections
